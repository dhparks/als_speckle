# For helper functions which beat on raw experimental data until it is suitable for proper analysis.
# I expect most of this code will be mostly experiment-specific but at least some may be relatively
# universal (ie, alignment or dust-removal).

import numpy
<<<<<<< HEAD
from numpy.fft import fft2 as DFT
from numpy.fft import ifft2 as IDFT
=======
DFT = numpy.fft.fft2
IDFT = numpy.fft.ifft2
>>>>>>> 861472c4

def covariance_matrix(data,save_memory=False):
    
    """ Given 3d data, cross-correlates every frame with every other frame. This is useful
    for determining which frames to sum in the presence of drift or slow dynamics.
    
    Requires:
        data - 3d ndarray
        
    Optional:
        save_memory: if True, DFTs of frames of data are precomputed which massively improves
        speed at the expense of memory. Default is False.
        
    Returns:
        a 2d ndarray of normalized covariances max values where returned[row,col] is the
        cross-correlation max of frames data[row] and data[col]"""
        
<<<<<<< HEAD
    assert type(data) == numpy.ndarray and data.ndim == 3, "data must be 3d ndarray"
=======
    assert isinstance(data, numpy.ndarray) and data.ndim == 3, "data must be 3d ndarray"
>>>>>>> 861472c4
    
    frames = data.shape[0]
    dfts = numpy.zeros_like(data).astype('complex')
    ACs = numpy.zeros(frames,float)
        
    # precompute the dfts and autocorrelation-maxes
    for n in range(frames):
        dft = DFT(data[n].astype('float'))
        if not save_memory: dfts[n] = dft
        ACs[n]  = abs(IDFT(dft*numpy.conjugate(dft))).max()
          
    # calculate the pair-wise normalized covariances  
    covars = numpy.zeros((frames,frames),float)
        
    for j in range(frames):
        for k in range(frames-j):
            k += j
            ac = ACs[j]
            bc = ACs[k]
            if save_memory:
                d1 = DFT(data[j])
                d2 = numpy.conjugate(DFT(data[k]))
            else:
                d1 = dfts[j]
                d2 = numpy.conjugate(dfts[k])
            cc = abs(IDFT(d1*d2)).max()
            covar = cc/numpy.sqrt(ac*bc)
            covars[j,k] = covar
            covars[k,j] = covar
            
    return covars

def remove_dust(data,dust_mask,dust_plan=None):
    """ Attempts to remove dust and burn marks from CCD images by interpolating in regions marked as
    defective in a plan file.
    
    Requires:
        data - the data from which dust will be removed. ndarray or path to some sort of data
        dust_mask - a binary array describing from which pixels dust must be removed
        
    Optional input:
        plan - generated from dust_mask; this can only be supplied as an argument if remove_dust has
        been previously run and plan returned then as output
        
    Returns:
        0 - fixed data
        1 - plan unique to dust_mask which can be passed again for re-use."""
    
<<<<<<< HEAD
=======
    # import required libraries
>>>>>>> 861472c4
    from scipy.signal import cspline1d, cspline1d_eval

    # check initial types
    assert isinstance(data,numpy.ndarray),       "data must be ndarray"
    assert data.ndim in (2,3),                   "data must be 2d or 3d"
    assert isinstance(dust_mask,numpy.ndarray),  "plan must be ndarray"
          
    if dust_plan == None: dust_plan = plan_remove_dust(dust_mask)

    # because this function accepts both 2d and 3d functions the easiest solution is to upcast 2d arrays
    # to 3d arrays with frame axis of length 1
    was_2d = False
    if data.ndim == 2:
        was_2d = True
        data.shape = (1,data.shape[0],data.shape[1])
    Lz, Lr, Lc = data.shape
    
    for z, frame in enumerate(data):
    
        interpolated_values = numpy.zeros_like(frame)

        for n,entry in enumerate(dust_plan):
    
            # warning to self:
            # this code works and relies intimately on the format of what comes out of remove_dust_plan which i've now forgotten. probably i should
            # change that function to return some sort of dictionary but even then: don't change this unless you reunderstand it! 
    
            # decompose the string into the essential information: which row or column to interpolate over, and the bounds of the fill region
            which,slice,splice_min,spline_max = entry.split(',')
            slice,splice_min,spline_max = int(slice),int(splice_min),int(spline_max)
            
            # we only have to interpolate within the local environment of the pixel, not the whole row or col
            step = spline_max-splice_min
            minsteps = min([5,splice_min/step]) # make sure we don't encounter an IndexError by going > L or < 0
            if which == 'r': maxsteps = min([5,(Lr-spline_max)/step])
            if which == 'c': maxsteps = min([5,(Lc-spline_max)/step])
            
            index_min = splice_min-minsteps*step
            index_max = spline_max+maxsteps*step
            indices = numpy.arange(index_min,index_max,step)
                
            # slice the data according to spline orientation
            if which == 'r': data_slice = frame[:,slice]
            if which == 'c': data_slice = frame[slice,:]
    
            # interpolate
            to_fit = data_slice[indices]
            splined = cspline1d(to_fit)
            interpolated = cspline1d_eval(splined,numpy.arange(index_min,index_max,1),dx=step,x0=indices[0])
    
            # copy the correct data into the 3d array of interpolated spline values
            if which == 'c': interpolated_values[slice,splice_min+1:spline_max] = interpolated[splice_min+1-index_min:spline_max-index_min]
            if which == 'r': interpolated_values[splice_min+1:spline_max,slice] = interpolated[splice_min+1-index_min:spline_max-index_min]
           
        # insert the interpolated data
        data[z] = frame*(1.-dust_mask)+dust_mask*interpolated_values

    if was_2d: data = data[0]
    return data, dust_plan

def plan_remove_dust(Mask):
    # find which pixels need to be interpolated based on Mask. based on knowledge of the pixels
    # determine where to interpolate various rows and cols to avoid redundant interpolation.

    Mask = Mask.astype('int')
    
    # mark the pixels in Mask with unique identifiers
    L = len(Mask)
    Marked = numpy.zeros(L**2)
    Marked[:] = numpy.ravel(Mask)[:]
    Marked *= (numpy.arange(L**2)+1)
    Marked = Marked[numpy.nonzero(Marked)]-1 # this is the location of all the non-zero pixels
    
    PixelIDStrings = []
    
    for Value in Marked:

        # record only some information about each pixel pertaining to the eventual spline fits. for
        # example we dont actually need to know both the exact row and column of each pixel, only the
        # range over which the spline will be evaluated. this eliminates duplicate work by avoiding
        # re-interpolation of the same range of pixels.
        # this information is recorded in idstring
        idstring = ''
        
        r,c = Value/L,Value%L # coordinate of an active pixel in Mask
        Row,Col = Mask[r],Mask[:,c]
        
        # now slook in both directions to find out how wide the object is in row in col
        r1,r2,c1,c2 = 0,0,0,0
        while Row[c+c1] > 0: c1 += 1
        while Row[c+c2] > 0: c2 += -1
        while Col[r+r1] > 0: r1 += 1
        while Col[r+r2] > 0: r2 += -1
        
        rmax = r+r1
        rmin = r+r2
        cmax = c+c1
        cmin = c+c2
        
        # figure out whether we should interpolate this pixel by row or by column
        if rmax-rmin <= cmax-cmin: idstring += 'r,%.4d,%.4d,%.4d'%(c,rmin,rmax)
        if rmax-rmin > cmax-cmin:  idstring += 'c,%.4d,%.4d,%.4d'%(r,cmin,cmax)
        
        # record the essentials about the pixel
        PixelIDStrings.append(idstring)
    
    # return only the unique ID strings to eliminate redundant interpolations. set() returns unique
    # elements of a list without order preservation which doesn't matter for this purpose
    return tuple(set(PixelIDStrings))

def subtract_background(data,dark=None,x=20,scale=1):
    """Subtract a background file. The DC component of both files is subtracted first."""

    # check types
<<<<<<< HEAD
    assert type(data) == numpy.ndarray, "data must be ndarray"
    assert data.ndim in [2,3], "data must be 2d or 3d"
    assert isinstance(dark,(type(None),numpy.ndarray)), "dark must be None or ndarray"
    if type(dark) == numpy.ndarray:
=======
    assert isinstance(data,numpy.ndarray), "data must be ndarray"
    assert data.ndim in (2,3), "data must be 2d or 3d"
    assert isinstance(dark,(type(None),numpy.ndarray)), "dark must be None or ndarray"
    if isinstance(dark,numpy.ndarray):
>>>>>>> 861472c4
        assert dark.ndim == 2, "dark must be 2d"
        assert data.shape[-2:] == dark.shape, "data and dark must be same shape"
    
    # subtract DC component from data
    if data.ndim == 2:
        dc = float(numpy.sum(data[0:x,0:x])/x**2)
        data = abs(data-dc)
    if data.ndim == 3:
        for n in range(data.shape[0]):
            dc = float(numpy.sum(data[n,0:x,0:x])/x**2)
            data[n] = abs(data[n]-dc)
        
    # dark subtraction can be broadcast to all frames of data so no need to check ndim
    if dark == None:
        pass
    else:
        bgdc = float(numpy.sum(dark[0:x,0:x])/x**2)
        dark = abs(dark-bgdc)
        data = abs(data-dark*scale)
        
    return data

def hot_pixels(data,i=1,t=2):
    """A basic hot pixel remover which uses numpy.medfilt to define hot pixels as those
    which exceed a certain multiple of the local median. Slow for large arrays; this operation
    would probably benefit a great deal from GPU acceleration.
    
    Required:
        data -- 2d or 3d array from which hot pixels will be removed
        
    Optional:
        i -- number of iterations to run the smoother. Default is 1.
        t -- threshold to specify when pixels are hot. When a pixel has
            value greater than t*median, it is replaced by the median.
            Default is 2.
    
    """
    
    from scipy.signal import medfilt
    
    # check types
    assert isinstance(data,numpy.ndarray), "data must be ndarray"
    assert data.ndim in (2,3), "data must be 2d or 3d"
    assert isinstance(i,int), "number of iterations must be integer"
    assert isinstance(t, (int,float)), "threshold must be float or int"
    
    was_2d = False
    if data.ndim == 2:
        was_2d = True
        data.shape = (1,data.shape[0],data.shape[1])
    for z,frame in enumerate(data):

        for m in range(i):
            median = medfilt(frame)+.1
            Q = numpy.where(frame/median > t,1,0)
            data[z] = frame*(1-Q)+median*Q

    if was_2d: data = data[0]
    return data
    
def align_frames(data,align_to=None,region=None,use_mag_only=False,return_type='data'):
    
    """ Align a set of data frames by FFT/cross-correlation method.
    
    Required input:
    data -- A 2d or 3d ndarray. Probably this needs to be real-valued, not complex.
    
    Optional arguments:
        align_to -- A 2d array used as the alignment reference. If None, data must
                    be 3d and the first frame of data will be the reference. Default is None
                
        region -- A 2d mask which specifies which data to use in the cross correlation. If None,
                  all pixels will contribute equally to the alignment. Default is None.
        
        use_mag_only -- Do alignment using only the magnitude component of data. Default is False.
                  
        return_type -- align_frames is called from multiple places, and expectations of what is
                       returned vary. Returned can be aligned data, aligned and summed data, or
                       just the alignment coordinates; keywords for these are 'data', 'sum', and
                       'coordinates', respectively. Default is 'data'.
              
    Returns: an array of shape and dtype identical to data, data summed along the 0 axis, or a
             list of alignment coordinates depending on return_type argument."""
    
    # check types
    assert isinstance(data,numpy.ndarray),                        "data to align must be an array"
    assert isinstance(align_to,(type(None),numpy.ndarray)),       "align_to must be an array or None"
    assert isinstance(region,(type(None),numpy.ndarray)),         "region must be an array or None"
    assert use_mag_only in (0,1,True,False),                      "use_mag_only must be boolean-evaluable"
    assert return_type in ('data','sum','coordinates'),           "return_type must be 'data', 'sum', or 'coordinates'; 'data' is default"
    if data.ndim == 2: assert isinstance(align_to,numpy.ndarray), "data is 2d; need an explicit alignment reference"
    if data.ndim == 2 and return_type == 'sum': print             "summing 2d data is non-sensical" # not an assert!
    
    # define some simple helper functions to improve readability
    if use_mag_only: dft2 = lambda x: DFT(abs(x))
    if not use_mag_only: dft2 = lambda x: DFT(x)
    corr_max = lambda x,y: abs(IDFT(x*y)).argmax() # the incoming frames have both been ffted already
    rolls = lambda d, r0, r1: numpy.roll(numpy.roll(d,r0,axis=0),r1,axis=1)

    # cast 2d to 3d so the loops below are simpler
    was2d = False
    if data.ndim == 2:
        was2d = True
        data.shape = (1,data.shape[0],data.shape[1])
    frames, rows, cols = data.shape
    
    # check some more assumptions
    if region != None:   assert region.shape == (rows,cols),    "region and data frames must be same shape"
    if align_to != None: assert align_to.shape == (rows,cols),  "align_to and data frames must be same shape"

    # set up explicit region and align_to in case of None
    if align_to == None: align_to = data[0]
    if region == None:   region = numpy.ones_like(align_to)
<<<<<<< HEAD
    rows, cols = align_to.shape
    
    # for speed, precompute the reference dft
    if use_mag_only: dft_0 = numpy.conjugate(DFT(abs(align_to)*region))
    if not use_mag_only: dft_0 = numpy.conjugate(DFT(align_to*region))
    
    # first, get the alignment coordinates for each frame in data by cross-correlation
    coordinates = []   
    for n,frame in enumerate(data):
        if use_mag_only: dft_n = DFT(abs(frame)*region)
        if not use_mag_only: dft_n = DFT(frame*region)
        cc_max = abs(IDFT(dft_n*dft_0)).argmax()
        max_row,max_col = cc_max/cols,cc_max%cols
        if max_row > data.shape[1]/2: max_row += -data.shape[1] # modulo arithmetic for cyclic BCs
        if max_col > data.shape[2]/2: max_col += -data.shape[2]
=======

    # for speed, precompute the reference dft
    dft_0 = numpy.conjugate(dft2(align_to*region))
    
    # get the alignment coordinates for each frame in data by the argmax of the cross
    # correlation with the reference
    coordinates = []
    for frame in data:
        dft_n = dft2(frame*region)
        cc_max = corr_max(dft_n,dft_0)
        max_row,max_col = cc_max/cols,cc_max%cols # turn cc_max into 2d coordinates
        if max_row > rows/2: max_row += -rows # modulo arithmetic for cyclic BCs
        if max_col > cols/2: max_col += -cols
>>>>>>> 861472c4
        coordinates.append([-max_row,-max_col])
        
    # now return the data according to return_type
    if return_type == 'coordinates': return coordinates
    
    # align data frames by rolling
<<<<<<< HEAD
    for n,frame in enumerate(data):
        max_row, max_col = coordinates[n]
        data[n] = numpy.roll(numpy.roll(data[n],max_row,axis=0),max_col,axis=1)
=======
    for n in range(frames):
        rr, rc = coordinates[n]
        data[n] = rolls(data[n],rr,rc)
>>>>>>> 861472c4
        
    if return_type == 'data':
        if was_2d: data.shape = (rows,cols)
        return data
    
<<<<<<< HEAD
    if return_type == 'sum': return numpy.sum(data,axis=0) 
=======
    if return_type == 'sum': return numpy.sum(data,axis=0) 
>>>>>>> 861472c4
<|MERGE_RESOLUTION|>--- conflicted
+++ resolved
@@ -3,13 +3,8 @@
 # universal (ie, alignment or dust-removal).
 
 import numpy
-<<<<<<< HEAD
-from numpy.fft import fft2 as DFT
-from numpy.fft import ifft2 as IDFT
-=======
 DFT = numpy.fft.fft2
 IDFT = numpy.fft.ifft2
->>>>>>> 861472c4
 
 def covariance_matrix(data,save_memory=False):
     
@@ -27,11 +22,7 @@
         a 2d ndarray of normalized covariances max values where returned[row,col] is the
         cross-correlation max of frames data[row] and data[col]"""
         
-<<<<<<< HEAD
-    assert type(data) == numpy.ndarray and data.ndim == 3, "data must be 3d ndarray"
-=======
     assert isinstance(data, numpy.ndarray) and data.ndim == 3, "data must be 3d ndarray"
->>>>>>> 861472c4
     
     frames = data.shape[0]
     dfts = numpy.zeros_like(data).astype('complex')
@@ -79,11 +70,7 @@
     Returns:
         0 - fixed data
         1 - plan unique to dust_mask which can be passed again for re-use."""
-    
-<<<<<<< HEAD
-=======
-    # import required libraries
->>>>>>> 861472c4
+
     from scipy.signal import cspline1d, cspline1d_eval
 
     # check initial types
@@ -198,17 +185,10 @@
     """Subtract a background file. The DC component of both files is subtracted first."""
 
     # check types
-<<<<<<< HEAD
-    assert type(data) == numpy.ndarray, "data must be ndarray"
-    assert data.ndim in [2,3], "data must be 2d or 3d"
-    assert isinstance(dark,(type(None),numpy.ndarray)), "dark must be None or ndarray"
-    if type(dark) == numpy.ndarray:
-=======
     assert isinstance(data,numpy.ndarray), "data must be ndarray"
     assert data.ndim in (2,3), "data must be 2d or 3d"
     assert isinstance(dark,(type(None),numpy.ndarray)), "dark must be None or ndarray"
     if isinstance(dark,numpy.ndarray):
->>>>>>> 861472c4
         assert dark.ndim == 2, "dark must be 2d"
         assert data.shape[-2:] == dark.shape, "data and dark must be same shape"
     
@@ -322,24 +302,6 @@
     # set up explicit region and align_to in case of None
     if align_to == None: align_to = data[0]
     if region == None:   region = numpy.ones_like(align_to)
-<<<<<<< HEAD
-    rows, cols = align_to.shape
-    
-    # for speed, precompute the reference dft
-    if use_mag_only: dft_0 = numpy.conjugate(DFT(abs(align_to)*region))
-    if not use_mag_only: dft_0 = numpy.conjugate(DFT(align_to*region))
-    
-    # first, get the alignment coordinates for each frame in data by cross-correlation
-    coordinates = []   
-    for n,frame in enumerate(data):
-        if use_mag_only: dft_n = DFT(abs(frame)*region)
-        if not use_mag_only: dft_n = DFT(frame*region)
-        cc_max = abs(IDFT(dft_n*dft_0)).argmax()
-        max_row,max_col = cc_max/cols,cc_max%cols
-        if max_row > data.shape[1]/2: max_row += -data.shape[1] # modulo arithmetic for cyclic BCs
-        if max_col > data.shape[2]/2: max_col += -data.shape[2]
-=======
-
     # for speed, precompute the reference dft
     dft_0 = numpy.conjugate(dft2(align_to*region))
     
@@ -352,29 +314,18 @@
         max_row,max_col = cc_max/cols,cc_max%cols # turn cc_max into 2d coordinates
         if max_row > rows/2: max_row += -rows # modulo arithmetic for cyclic BCs
         if max_col > cols/2: max_col += -cols
->>>>>>> 861472c4
         coordinates.append([-max_row,-max_col])
         
     # now return the data according to return_type
     if return_type == 'coordinates': return coordinates
     
     # align data frames by rolling
-<<<<<<< HEAD
-    for n,frame in enumerate(data):
-        max_row, max_col = coordinates[n]
-        data[n] = numpy.roll(numpy.roll(data[n],max_row,axis=0),max_col,axis=1)
-=======
     for n in range(frames):
         rr, rc = coordinates[n]
         data[n] = rolls(data[n],rr,rc)
->>>>>>> 861472c4
         
     if return_type == 'data':
         if was_2d: data.shape = (rows,cols)
         return data
     
-<<<<<<< HEAD
-    if return_type == 'sum': return numpy.sum(data,axis=0) 
-=======
-    if return_type == 'sum': return numpy.sum(data,axis=0) 
->>>>>>> 861472c4
+    if return_type == 'sum': return numpy.sum(data,axis=0) 