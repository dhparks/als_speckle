--- conflicted
+++ resolved
@@ -6,86 +6,8 @@
 class TestConditioning(unittest.TestCase):
     
     def setUp(self):
-        self.shape = (1024, 1024)
+        self.shape = (256, 256)
         self.center = (self.shape[0]/2, self.shape[1]/2)
-<<<<<<< HEAD
-        self.density = 1e-2
-        
-        # build a realistic speckle pattern to form the basis for testing
-        # methods in speckle.conditioning
-        make_speckle = lambda x: numpy.fft.fftshift(abs(numpy.fft.fft2(x))**2).real
-        data = numpy.where(numpy.random.rand(self.shape[0]*self.shape[1]) <= self.density,1,0).reshape(self.shape)
-        data *= speckle.shape.circle(self.shape,self.shape[0]/20.)
-        data = make_speckle(data)
-        self.data = 1e6*data/data.max()+1000
-        
-    def test_remove_dust(self):
-        convolve = lambda x,y: numpy.fft.ifft2(numpy.fft.fft2(x)*numpy.fft.fft2(y))
-        
-        speckle.io.set_overwrite(True)
-        
-        # make the dustspot shape
-        dust_spot = numpy.zeros_like(self.data)
-        x = 1
-        dust_spot[self.shape[0]/2-x:self.shape[0]/2+x,self.shape[1]/2-x:self.shape[1]/2+x] = 1
-        dust_spot = numpy.fft.fftshift(dust_spot)
-        
-        dust_spot2 = numpy.zeros_like(self.data)
-        x = 2
-        dust_spot2[self.shape[0]/2-x:self.shape[0]/2+x,self.shape[1]/2-x:self.shape[1]/2+x] = 1
-        dust_spot2 = numpy.fft.fftshift(dust_spot2)
-        
-        # make the dust locations. make them sparse
-        dust_density = 1e-4
-        dust_locations = numpy.where(numpy.random.rand(self.shape[0]*self.shape[1]) <= dust_density,1,0).reshape(self.shape)
-        dust_locations[:10,:]  = 0
-        dust_locations[-10:,:] = 0
-        dust_locations[:,:10]  = 0
-        dust_locations[:,-10:] = 0
-        
-        dust = convolve(dust_spot,dust_locations)
-        dust = numpy.clip(abs(dust).real,0,1)
-        
-        dust_markers = convolve(dust_spot2,dust_locations)
-        dust_markers = numpy.clip(abs(dust_markers).real,0,1)
-        
-        # "dust" right now is the equivalent of dust_mask, so make a plan.
-        dust_plan = sc.plan_remove_dust(dust_markers)
-        
-        # enact the effect of dust on self.data
-        dusted = self.data*(1-dust)
-        
-        # repair the dust
-        repaired = sc.remove_dust(dusted,dust,dust_plan=dust_plan)[0]
-        
-        # the success of repairing the dust spots is determined by whether the
-        # "most" of the value of the dusted pixels is restored. it should
-        # also not overshoot.
-        dust_sum = (dust*self.data).sum()
-        repaired_sum = (dust*repaired).sum()
-
-        speckle.io.save('dustq.fits',self.data/repaired*dust_markers)
-        speckle.io.save('speckles.fits',self.data)
-        speckle.io.save('repaired.fits',repaired)
-        
-        
-
-    def test_subtract_background(self):
-        pass
-
-    def test_remove_hot_pixels(self):
-        # Try to set some number of bad pixels and replace them
-        
-        data = self.data
-        density = 1e-3
-        hot  = numpy.where(numpy.random.rand(self.shape[0]*self.shape[1]) <= density,1,0).reshape(self.shape)
-        data += 10*hot
-        removed = sc.remove_hot_pixels(data)
-        
-        # how to test difference of data and removed properly?
-        #self.assertTrue((data - removed).sum() < nbad)
-
-=======
         self.data = numpy.random.random((self.shape[0]*self.shape[1])).reshape(self.shape)
     
     #def test_remove_dust(self):
@@ -109,7 +31,6 @@
         removed = sc.remove_hot_pixels(data, threshold = 5)
         self.assertAlmostEqual((data - removed).sum(), nbad*peakval, delta=offset*nbad)
     
->>>>>>> e9593ad0
     def test_align(self):
         rollx, rolly = numpy.random.randint(0, self.shape[0]/2, 2)
         rolled = numpy.roll(numpy.roll(self.data, rollx, axis=1), rolly, axis=0)
